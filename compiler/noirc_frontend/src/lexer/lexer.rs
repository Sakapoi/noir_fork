use crate::token::Attribute;

use super::{
    errors::LexerErrorKind,
    token::{IntType, Keyword, SpannedToken, Token, Tokens},
};
use acvm::FieldElement;
use noirc_errors::{Position, Span};
use std::str::Chars;
use std::{
    iter::{Peekable, Zip},
    ops::RangeFrom,
};

/// The job of the lexer is to transform an iterator of characters (`char_iter`)
/// into an iterator of `SpannedToken`. Each `Token` corresponds roughly to 1 word or operator.
/// Tokens are tagged with their location in the source file (a `Span`) for use in error reporting.
pub struct Lexer<'a> {
    char_iter: Peekable<Zip<Chars<'a>, RangeFrom<u32>>>,
    position: Position,
    done: bool,
    skip_comments: bool,
}

pub type SpannedTokenResult = Result<SpannedToken, LexerErrorKind>;

impl<'a> Lexer<'a> {
    /// Given a source file of noir code, return all the tokens in the file
    /// in order, along with any lexing errors that occurred.
    pub fn lex(source: &'a str) -> (Tokens, Vec<LexerErrorKind>) {
        let lexer = Lexer::new(source);
        let mut tokens = vec![];
        let mut errors = vec![];
        for result in lexer {
            match result {
                Ok(token) => tokens.push(token),
                Err(error) => errors.push(error),
            }
        }
        (Tokens(tokens), errors)
    }

    pub fn new(source: &'a str) -> Self {
        Lexer {
            // We zip with the character index here to ensure the first char has index 0
            char_iter: source.chars().zip(0..).peekable(),
            position: 0,
            done: false,
            skip_comments: true,
        }
    }

    pub fn skip_comments(mut self, flag: bool) -> Self {
        self.skip_comments = flag;
        self
    }

    /// Iterates the cursor and returns the char at the new cursor position
    fn next_char(&mut self) -> Option<char> {
        let (c, index) = self.char_iter.next()?;
        self.position = index;
        Some(c)
    }

    /// Peeks at the next char. Does not iterate the cursor
    fn peek_char(&mut self) -> Option<char> {
        self.char_iter.peek().map(|(c, _)| *c)
    }

    /// Peeks at the next char and returns true if it is equal to the char argument
    fn peek_char_is(&mut self, ch: char) -> bool {
        self.peek_char() == Some(ch)
    }

    fn ampersand(&mut self) -> SpannedTokenResult {
        if self.peek_char_is('&') {
            // When we issue this error the first '&' will already be consumed
            // and the next token issued will be the next '&'.
            let span = Span::inclusive(self.position, self.position + 1);
            Err(LexerErrorKind::LogicalAnd { span })
        } else {
            self.single_char_token(Token::Ampersand)
        }
    }

    fn next_token(&mut self) -> SpannedTokenResult {
        match self.next_char() {
            Some(x) if { x.is_whitespace() } => {
                self.eat_whitespace();
                self.next_token()
            }
            Some('<') => self.glue(Token::Less),
            Some('>') => self.glue(Token::Greater),
            Some('=') => self.glue(Token::Assign),
            Some('/') => self.glue(Token::Slash),
            Some('.') => self.glue(Token::Dot),
            Some(':') => self.glue(Token::Colon),
            Some('!') => self.glue(Token::Bang),
            Some('-') => self.glue(Token::Minus),
            Some('&') => self.ampersand(),
            Some('|') => self.single_char_token(Token::Pipe),
            Some('%') => self.single_char_token(Token::Percent),
            Some('^') => self.single_char_token(Token::Caret),
            Some(';') => self.single_char_token(Token::Semicolon),
            Some('*') => self.single_char_token(Token::Star),
            Some('(') => self.single_char_token(Token::LeftParen),
            Some(')') => self.single_char_token(Token::RightParen),
            Some(',') => self.single_char_token(Token::Comma),
            Some('+') => self.single_char_token(Token::Plus),
            Some('{') => self.single_char_token(Token::LeftBrace),
            Some('}') => self.single_char_token(Token::RightBrace),
            Some('[') => self.single_char_token(Token::LeftBracket),
            Some(']') => self.single_char_token(Token::RightBracket),
            Some('"') => self.eat_string_literal(),
            Some('f') => self.eat_format_string_or_alpha_numeric(),
            Some('#') => self.eat_attribute(),
            Some(ch) if ch.is_ascii_alphanumeric() || ch == '_' => self.eat_alpha_numeric(ch),
            Some(ch) => {
                // We don't report invalid tokens in the source as errors until parsing to
                // avoid reporting the error twice. See the note on Token::Invalid's documentation for details.
                Ok(Token::Invalid(ch).into_single_span(self.position))
            }
            None => {
                self.done = true;
                Ok(Token::EOF.into_single_span(self.position))
            }
        }
    }

    fn single_char_token(&self, token: Token) -> SpannedTokenResult {
        Ok(token.into_single_span(self.position))
    }

    fn single_double_peek_token(
        &mut self,
        character: char,
        single: Token,
        double: Token,
    ) -> SpannedTokenResult {
        let start = self.position;

        match self.peek_char_is(character) {
            false => Ok(single.into_single_span(start)),
            true => {
                self.next_char();
                Ok(double.into_span(start, start + 1))
            }
        }
    }

    /// Given that some tokens can contain two characters, such as <= , !=, >=
    /// Glue will take the first character of the token and check if it can be glued onto the next character
    /// forming a double token
    fn glue(&mut self, prev_token: Token) -> SpannedTokenResult {
        let spanned_prev_token = prev_token.clone().into_single_span(self.position);
        match prev_token {
            Token::Dot => self.single_double_peek_token('.', prev_token, Token::DoubleDot),
            Token::Less => {
                let start = self.position;
                if self.peek_char_is('=') {
                    self.next_char();
                    Ok(Token::LessEqual.into_span(start, start + 1))
                } else if self.peek_char_is('<') {
                    self.next_char();
                    Ok(Token::ShiftLeft.into_span(start, start + 1))
                } else {
                    Ok(prev_token.into_single_span(start))
                }
            }
            Token::Greater => {
                let start = self.position;
                if self.peek_char_is('=') {
                    self.next_char();
                    Ok(Token::GreaterEqual.into_span(start, start + 1))
                    // Note: There is deliberately no case for RightShift. We always lex >> as
                    // two separate Greater tokens to help the parser parse nested generic types.
                } else {
                    Ok(prev_token.into_single_span(start))
                }
            }
            Token::Bang => self.single_double_peek_token('=', prev_token, Token::NotEqual),
            Token::Assign => self.single_double_peek_token('=', prev_token, Token::Equal),
            Token::Minus => self.single_double_peek_token('>', prev_token, Token::Arrow),
            Token::Colon => self.single_double_peek_token(':', prev_token, Token::DoubleColon),
            Token::Slash => {
                let start = self.position;

                if self.peek_char_is('/') {
                    self.next_char();
<<<<<<< HEAD
                    if self.peek_char_is('/') {
                        return self.parse_doc_comment(false, start);
                    } else if self.peek_char_is('!') {
                        return self.parse_doc_comment(true, start);
                    }
                    return self.parse_comment();
                } else if self.peek_char_is('*') {
                    self.next_char();
                    if self.peek_char_is('*') {
                        return self.parse_block_doc_comment(false);
                    } else if self.peek_char_is('!') {
                        return self.parse_block_doc_comment(true);
                    }
                    return self.parse_block_comment();
=======
                    return self.parse_comment(start);
                } else if self.peek_char_is('*') {
                    self.next_char();
                    return self.parse_block_comment(start);
>>>>>>> c4faf3a0
                }

                Ok(spanned_prev_token)
            }
            _ => Err(LexerErrorKind::NotADoubleChar {
                span: Span::single_char(self.position),
                found: prev_token,
            }),
        }
    }

    /// Keeps consuming tokens as long as the predicate is satisfied
    fn eat_while<F: Fn(char) -> bool>(
        &mut self,
        initial_char: Option<char>,
        predicate: F,
    ) -> String {
        // This function is only called when we want to continue consuming a character of the same type.
        // For example, we see a digit and we want to consume the whole integer
        // Therefore, the current character which triggered this function will need to be appended
        let mut word = String::new();
        if let Some(init_char) = initial_char {
            word.push(init_char);
        }

        // Keep checking that we are not at the EOF
        while let Some(peek_char) = self.peek_char() {
            // Then check for the predicate, if predicate matches append char and increment the cursor
            // If not, return word. The next character will be analyzed on the next iteration of next_token,
            // Which will increment the cursor
            if !predicate(peek_char) {
                return word;
            }
            word.push(peek_char);

            // If we arrive at this point, then the char has been added to the word and we should increment the cursor
            self.next_char();
        }

        word
    }

    fn eat_alpha_numeric(&mut self, initial_char: char) -> SpannedTokenResult {
        match initial_char {
            'A'..='Z' | 'a'..='z' | '_' => Ok(self.eat_word(initial_char)?),
            '0'..='9' => self.eat_digit(initial_char),
            _ => Err(LexerErrorKind::UnexpectedCharacter {
                span: Span::single_char(self.position),
                found: initial_char.into(),
                expected: "an alpha numeric character".to_owned(),
            }),
        }
    }

    fn eat_attribute(&mut self) -> SpannedTokenResult {
        let start = self.position;

        if !self.peek_char_is('[') {
            return Err(LexerErrorKind::UnexpectedCharacter {
                span: Span::single_char(self.position),
                found: self.next_char(),
                expected: "[".to_owned(),
            });
        }
        self.next_char();

        let word = self.eat_while(None, |ch| ch != ']');

        if !self.peek_char_is(']') {
            return Err(LexerErrorKind::UnexpectedCharacter {
                span: Span::single_char(self.position),
                expected: "]".to_owned(),
                found: self.next_char(),
            });
        }
        self.next_char();

        let end = self.position;

        let attribute = Attribute::lookup_attribute(&word, Span::inclusive(start, end))?;

        Ok(attribute.into_span(start, end))
    }

    //XXX(low): Can increase performance if we use iterator semantic and utilize some of the methods on String. See below
    // https://doc.rust-lang.org/stable/std/primitive.str.html#method.rsplit
    fn eat_word(&mut self, initial_char: char) -> SpannedTokenResult {
        let start = self.position;

        let word = self.eat_while(Some(initial_char), |ch| {
            ch.is_ascii_alphabetic() || ch.is_numeric() || ch == '_'
        });

        let end = self.position;

        // Check if word either an identifier or a keyword
        if let Some(keyword_token) = Keyword::lookup_keyword(&word) {
            return Ok(keyword_token.into_span(start, end));
        }

        // Check if word an int type
        // if no error occurred, then it is either a valid integer type or it is not an int type
        let parsed_token = IntType::lookup_int_type(&word, Span::inclusive(start, end))?;

        // Check if it is an int type
        if let Some(int_type_token) = parsed_token {
            return Ok(int_type_token.into_span(start, end));
        }

        // Else it is just an identifier
        let ident_token = Token::Ident(word);
        Ok(ident_token.into_span(start, end))
    }

    fn eat_digit(&mut self, initial_char: char) -> SpannedTokenResult {
        let start = self.position;

        let integer_str = self.eat_while(Some(initial_char), |ch| {
            ch.is_ascii_digit() | ch.is_ascii_hexdigit() | (ch == 'x')
        });

        let end = self.position;

        let integer = match FieldElement::try_from_str(&integer_str) {
            None => {
                return Err(LexerErrorKind::InvalidIntegerLiteral {
                    span: Span::inclusive(start, end),
                    found: integer_str,
                })
            }
            Some(integer) => integer,
        };

        let integer_token = Token::Int(integer);
        Ok(integer_token.into_span(start, end))
    }

    fn eat_string_literal(&mut self) -> SpannedTokenResult {
        let start = self.position;
        let mut string = String::new();

        while let Some(next) = self.next_char() {
            let char = match next {
                '"' => break,
                '\\' => match self.next_char() {
                    Some('r') => '\r',
                    Some('n') => '\n',
                    Some('t') => '\t',
                    Some('0') => '\0',
                    Some('"') => '"',
                    Some('\\') => '\\',
                    Some(escaped) => {
                        let span = Span::inclusive(start, self.position);
                        return Err(LexerErrorKind::InvalidEscape { escaped, span });
                    }
                    None => {
                        let span = Span::inclusive(start, self.position);
                        return Err(LexerErrorKind::UnterminatedStringLiteral { span });
                    }
                },
                other => other,
            };

            string.push(char);
        }

        let str_literal_token = Token::Str(string);

        let end = self.position;
        Ok(str_literal_token.into_span(start, end))
    }

    // This differs from `eat_string_literal` in that we want the leading `f` to be captured in the Span
    fn eat_fmt_string(&mut self) -> SpannedTokenResult {
        let start = self.position;

        self.next_char();

        let str_literal = self.eat_while(None, |ch| ch != '"');

        let str_literal_token = Token::FmtStr(str_literal);

        self.next_char(); // Advance past the closing quote

        let end = self.position;
        Ok(str_literal_token.into_span(start, end))
    }

    fn eat_format_string_or_alpha_numeric(&mut self) -> SpannedTokenResult {
        if self.peek_char_is('"') {
            self.eat_fmt_string()
        } else {
            self.eat_alpha_numeric('f')
        }
    }

    fn parse_comment(&mut self, start: u32) -> SpannedTokenResult {
        let comment = self.eat_while(None, |ch| ch != '\n');
        if self.skip_comments {
            return self.next_token();
        }
        Ok(Token::LineComment(comment).into_span(start, self.position))
    }

    fn parse_block_comment(&mut self, start: u32) -> SpannedTokenResult {
        let mut depth = 1usize;

        let mut content = String::new();
        while let Some(ch) = self.next_char() {
            match ch {
                '/' if self.peek_char_is('*') => {
                    self.next_char();
                    depth += 1;
                }
                '*' if self.peek_char_is('/') => {
                    self.next_char();
                    depth -= 1;

                    // This block comment is closed, so for a construction like "/* */ */"
                    // there will be a successfully parsed block comment "/* */"
                    // and " */" will be processed separately.
                    if depth == 0 {
                        break;
                    }
                }
                ch => content.push(ch),
            }
        }

        if depth == 0 {
            if self.skip_comments {
                return self.next_token();
            }
            Ok(Token::BlockComment(content).into_span(start, self.position))
        } else {
            let span = Span::inclusive(start, self.position);
            Err(LexerErrorKind::UnterminatedBlockComment { span })
        }
    }

    /// Skips white space. They are not significant in the source language
    fn eat_whitespace(&mut self) {
        self.eat_while(None, |ch| ch.is_whitespace());
    }

    fn parse_doc_comment(&mut self, is_outer: bool, start: u32) -> SpannedTokenResult {
        use crate::token::DocComments;

        self.next_char();
        let doc_comment = self.eat_while(None, |ch| ch != '\n');

        let token = if is_outer {
            DocComments::Outer(doc_comment)
        } else {
            DocComments::Single(doc_comment)
        };

        if self.skip_comments {
            return self.next_token();
        }
        Ok(Token::DocComment(token).into_span(start, self.position))
    }

    fn parse_block_doc_comment(&mut self, is_outer: bool) -> SpannedTokenResult {
        use crate::token::DocComments;

        self.next_char();
        let start = self.position;
        let mut depth = 1usize;
        let mut doc_comment = String::new();

        while let Some(ch) = self.next_char() {
            match ch {
                '/' if self.peek_char_is('*') => {
                    self.next_char();
                    depth += 1;
                }
                '*' if self.peek_char_is('/') => {
                    self.next_char();
                    depth -= 1;

                    // This block comment is closed, so for a construction like "/* */ */"
                    // there will be a successfully parsed block comment "/* */"
                    // and " */" will be processed separately.
                    if depth == 0 {
                        break;
                    }
                }
                ' ' if self.peek_char_is(' ') => {}
                _ => {
                    doc_comment.push(ch);
                }
            }
        }

        doc_comment = doc_comment.trim().into();

        let end = self.position;

        let token = if is_outer {
            DocComments::Outer(doc_comment)
        } else {
            DocComments::Block(doc_comment)
        };

        if depth == 0 {
            if self.skip_comments {
                return self.next_token();
            }
            Ok(SpannedToken::new(Token::DocComment(token), Span::inclusive(start, end)))
        } else {
            let span = Span::inclusive(start, end);
            Err(LexerErrorKind::UnterminatedBlockComment { span })
        }
    }
}

impl<'a> Iterator for Lexer<'a> {
    type Item = SpannedTokenResult;
    fn next(&mut self) -> Option<Self::Item> {
        if self.done {
            None
        } else {
            Some(self.next_token())
        }
    }
}
#[cfg(test)]
mod tests {
    use super::*;
    use crate::token::{DocComments, FunctionAttribute, SecondaryAttribute, TestScope};
    #[test]
    fn test_single_double_char() {
        let input = "! != + ( ) { } [ ] | , ; : :: < <= > >= & - -> . .. % / * = == << >>";

        let expected = vec![
            Token::Bang,
            Token::NotEqual,
            Token::Plus,
            Token::LeftParen,
            Token::RightParen,
            Token::LeftBrace,
            Token::RightBrace,
            Token::LeftBracket,
            Token::RightBracket,
            Token::Pipe,
            Token::Comma,
            Token::Semicolon,
            Token::Colon,
            Token::DoubleColon,
            Token::Less,
            Token::LessEqual,
            Token::Greater,
            Token::GreaterEqual,
            Token::Ampersand,
            Token::Minus,
            Token::Arrow,
            Token::Dot,
            Token::DoubleDot,
            Token::Percent,
            Token::Slash,
            Token::Star,
            Token::Assign,
            Token::Equal,
            Token::ShiftLeft,
            Token::Greater,
            Token::Greater,
            Token::EOF,
        ];

        let mut lexer = Lexer::new(input);

        for token in expected.into_iter() {
            let got = lexer.next_token().unwrap();
            assert_eq!(got, token);
        }
    }

    #[test]
    fn invalid_attribute() {
        let input = "#";
        let mut lexer = Lexer::new(input);

        let token = lexer.next().unwrap();
        assert!(token.is_err());
    }

    #[test]
    fn deprecated_attribute() {
        let input = r#"#[deprecated]"#;
        let mut lexer = Lexer::new(input);

        let token = lexer.next_token().unwrap();
        assert_eq!(
            token.token(),
            &Token::Attribute(Attribute::Secondary(SecondaryAttribute::Deprecated(None)))
        );
    }

    #[test]
    fn deprecated_attribute_with_note() {
        let input = r#"#[deprecated("hello")]"#;
        let mut lexer = Lexer::new(input);

        let token = lexer.next_token().unwrap();
        assert_eq!(
            token.token(),
            &Token::Attribute(Attribute::Secondary(crate::token::SecondaryAttribute::Deprecated(
                "hello".to_string().into()
            )))
        );
    }

    #[test]
    fn test_custom_gate_syntax() {
        let input = "#[foreign(sha256)]#[foreign(blake2s)]#[builtin(sum)]";

        let expected = vec![
            Token::Attribute(Attribute::Function(FunctionAttribute::Foreign("sha256".to_string()))),
            Token::Attribute(Attribute::Function(FunctionAttribute::Foreign(
                "blake2s".to_string(),
            ))),
            Token::Attribute(Attribute::Function(FunctionAttribute::Builtin("sum".to_string()))),
        ];

        let mut lexer = Lexer::new(input);
        for token in expected.into_iter() {
            let got = lexer.next_token().unwrap();
            assert_eq!(got, token);
        }
    }

    #[test]
    fn custom_attribute() {
        let input = r#"#[custom(hello)]"#;
        let mut lexer = Lexer::new(input);

        let token = lexer.next_token().unwrap();
        assert_eq!(
            token.token(),
            &Token::Attribute(Attribute::Secondary(SecondaryAttribute::Custom(
                "custom(hello)".to_string()
            )))
        );
    }

    #[test]
    fn test_attribute() {
        let input = r#"#[test]"#;
        let mut lexer = Lexer::new(input);

        let token = lexer.next_token().unwrap();
        assert_eq!(
            token.token(),
            &Token::Attribute(Attribute::Function(FunctionAttribute::Test(TestScope::None)))
        );
    }

    #[test]
    fn contract_library_method_attribute() {
        let input = r#"#[contract_library_method]"#;
        let mut lexer = Lexer::new(input);

        let token = lexer.next_token().unwrap();
        assert_eq!(
            token.token(),
            &Token::Attribute(Attribute::Secondary(SecondaryAttribute::ContractLibraryMethod))
        );
    }

    #[test]
    fn test_attribute_with_valid_scope() {
        let input = r#"#[test(should_fail)]"#;
        let mut lexer = Lexer::new(input);

        let token = lexer.next_token().unwrap();
        assert_eq!(
            token.token(),
            &Token::Attribute(Attribute::Function(FunctionAttribute::Test(
                TestScope::ShouldFailWith { reason: None }
            )))
        );
    }

    #[test]
    fn test_attribute_with_valid_scope_should_fail_with() {
        let input = r#"#[test(should_fail_with = "hello")]"#;
        let mut lexer = Lexer::new(input);

        let token = lexer.next_token().unwrap();
        assert_eq!(
            token.token(),
            &Token::Attribute(Attribute::Function(FunctionAttribute::Test(
                TestScope::ShouldFailWith { reason: Some("hello".to_owned()) }
            )))
        );
    }

    #[test]
    fn test_attribute_with_invalid_scope() {
        let input = r#"#[test(invalid_scope)]"#;
        let mut lexer = Lexer::new(input);

        let token = lexer.next().unwrap();
        let err = match token {
            Ok(_) => panic!("test has an invalid scope, so expected an error"),
            Err(err) => err,
        };

        // Check if error is MalformedFuncAttribute and found is "foo"
        let sub_string = match err {
            LexerErrorKind::MalformedFuncAttribute { found, .. } => found,
            _ => panic!("expected malformed func attribute error"),
        };

        assert_eq!(sub_string, "test(invalid_scope)");
    }

    #[test]
    fn test_int_type() {
        let input = "u16 i16 i108 u104.5";

        let expected = vec![
            Token::IntType(IntType::Unsigned(16)),
            Token::IntType(IntType::Signed(16)),
            Token::IntType(IntType::Signed(108)),
            Token::IntType(IntType::Unsigned(104)),
            Token::Dot,
            Token::Int(5_i128.into()),
        ];

        let mut lexer = Lexer::new(input);
        for token in expected.into_iter() {
            let got = lexer.next_token().unwrap();
            assert_eq!(got, token);
        }
    }

    #[test]
    fn test_arithmetic_sugar() {
        let input = "+= -= *= /= %=";

        let expected = vec![
            Token::Plus,
            Token::Assign,
            Token::Minus,
            Token::Assign,
            Token::Star,
            Token::Assign,
            Token::Slash,
            Token::Assign,
            Token::Percent,
            Token::Assign,
        ];

        let mut lexer = Lexer::new(input);
        for token in expected.into_iter() {
            let got = lexer.next_token().unwrap();
            assert_eq!(got, token);
        }
    }

    #[test]
    fn unterminated_block_comment() {
        let input = "/*/";

        let mut lexer = Lexer::new(input);
        let token = lexer.next().unwrap();

        assert!(token.is_err());
    }

    #[test]
    fn test_comment() {
        let input = "// hello
        let x = 5
    ";

        let expected = vec![
            Token::Keyword(Keyword::Let),
            Token::Ident("x".to_string()),
            Token::Assign,
            Token::Int(FieldElement::from(5_i128)),
        ];

        let mut lexer = Lexer::new(input);
        for token in expected.into_iter() {
            let first_lexer_output = lexer.next_token().unwrap();
            assert_eq!(first_lexer_output, token);
        }
    }

    #[test]
    fn test_block_comment() {
        let input = "
    /* comment */
    let x = 5
    /* comment */
    ";

        let expected = vec![
            Token::Keyword(Keyword::Let),
            Token::Ident("x".to_string()),
            Token::Assign,
            Token::Int(FieldElement::from(5_i128)),
        ];

        let mut lexer = Lexer::new(input);
        for token in expected.into_iter() {
            let first_lexer_output = lexer.next_token().unwrap();
            assert_eq!(first_lexer_output, token);
        }
    }

    #[test]
    fn test_nested_block_comments() {
        let input = "
    /*   /* */  /** */  /*! */  */
    let x = 5
    /*   /* */  /** */  /*! */  */
    ";

        let expected = vec![
            Token::Keyword(Keyword::Let),
            Token::Ident("x".to_string()),
            Token::Assign,
            Token::Int(FieldElement::from(5_i128)),
        ];

        let mut lexer = Lexer::new(input);
        for token in expected.into_iter() {
            let first_lexer_output = lexer.next_token().unwrap();
            assert_eq!(first_lexer_output, token);
        }
    }
    #[test]
    fn test_eat_string_literal() {
        let input = "let _word = \"hello\"";

        let expected = vec![
            Token::Keyword(Keyword::Let),
            Token::Ident("_word".to_string()),
            Token::Assign,
            Token::Str("hello".to_string()),
        ];
        let mut lexer = Lexer::new(input);

        for token in expected.into_iter() {
            let got = lexer.next_token().unwrap();
            assert_eq!(got, token);
        }
    }

    #[test]
    fn test_eat_hex_int() {
        let input = "0x05";

        let expected = vec![Token::Int(5_i128.into())];
        let mut lexer = Lexer::new(input);

        for token in expected.into_iter() {
            let got = lexer.next_token().unwrap();
            assert_eq!(got, token);
        }
    }

    #[test]
    fn test_span() {
        let input = "let x = 5";

        // Let
        let start_position = Position::default();
        let let_position = start_position + 2;
        let let_token = Token::Keyword(Keyword::Let).into_span(start_position, let_position);

        // Skip whitespace
        let whitespace_position = let_position + 1;

        // Identifier position
        let ident_position = whitespace_position + 1;
        let ident_token = Token::Ident("x".to_string()).into_single_span(ident_position);

        // Skip whitespace
        let whitespace_position = ident_position + 1;

        // Assign position
        let assign_position = whitespace_position + 1;
        let assign_token = Token::Assign.into_single_span(assign_position);

        // Skip whitespace
        let whitespace_position = assign_position + 1;

        // Int position
        let int_position = whitespace_position + 1;
        let int_token = Token::Int(5_i128.into()).into_single_span(int_position);

        let expected = vec![let_token, ident_token, assign_token, int_token];
        let mut lexer = Lexer::new(input);

        for spanned_token in expected.into_iter() {
            let got = lexer.next_token().unwrap();
            assert_eq!(got.to_span(), spanned_token.to_span());
            assert_eq!(got, spanned_token);
        }
    }

    #[test]
    fn test_basic_language_syntax() {
        let input = "
        let five = 5;
        let ten : Field = 10;
        let mul = fn(x, y) {
            x * y;
        };
        constrain mul(five, ten) == 50;
        assert(ten + five == 15);
    ";

        let expected = vec![
            Token::Keyword(Keyword::Let),
            Token::Ident("five".to_string()),
            Token::Assign,
            Token::Int(5_i128.into()),
            Token::Semicolon,
            Token::Keyword(Keyword::Let),
            Token::Ident("ten".to_string()),
            Token::Colon,
            Token::Keyword(Keyword::Field),
            Token::Assign,
            Token::Int(10_i128.into()),
            Token::Semicolon,
            Token::Keyword(Keyword::Let),
            Token::Ident("mul".to_string()),
            Token::Assign,
            Token::Keyword(Keyword::Fn),
            Token::LeftParen,
            Token::Ident("x".to_string()),
            Token::Comma,
            Token::Ident("y".to_string()),
            Token::RightParen,
            Token::LeftBrace,
            Token::Ident("x".to_string()),
            Token::Star,
            Token::Ident("y".to_string()),
            Token::Semicolon,
            Token::RightBrace,
            Token::Semicolon,
            Token::Keyword(Keyword::Constrain),
            Token::Ident("mul".to_string()),
            Token::LeftParen,
            Token::Ident("five".to_string()),
            Token::Comma,
            Token::Ident("ten".to_string()),
            Token::RightParen,
            Token::Equal,
            Token::Int(50_i128.into()),
            Token::Semicolon,
            Token::Keyword(Keyword::Assert),
            Token::LeftParen,
            Token::Ident("ten".to_string()),
            Token::Plus,
            Token::Ident("five".to_string()),
            Token::Equal,
            Token::Int(15_i128.into()),
            Token::RightParen,
            Token::Semicolon,
            Token::EOF,
        ];
        let mut lexer = Lexer::new(input);

        for token in expected.into_iter() {
            let got = lexer.next_token().unwrap();
            assert_eq!(got, token);
        }
    }

    #[test]
    fn doc_comment_parse() {
        let input = "
            ///doc comment
            //!qwe
            let five = 5;
            /**
            block doc comment 
            one more comment
            */
            /*!
            block outer doc comment 
            another str
             */
        ";

        let expected = vec![
            Token::DocComment(DocComments::Single("doc comment".to_string())),
            Token::DocComment(DocComments::Outer("qwe".to_string())),
            Token::Keyword(Keyword::Let),
            Token::Ident("five".to_string()),
            Token::Assign,
            Token::Int(5_i128.into()),
            Token::Semicolon,
            Token::DocComment(DocComments::Block(
                "block doc comment \n one more comment".to_string(),
            )),
            Token::DocComment(DocComments::Outer(
                "block outer doc comment \n another str".to_string(),
            )),
        ];

        let mut lexer = Lexer::new(input);
        lexer = lexer.skip_comments(false);

        for token in expected.into_iter() {
            let got = lexer.next_token().unwrap();
            assert_eq!(got, token);
        }
    }
}<|MERGE_RESOLUTION|>--- conflicted
+++ resolved
@@ -187,13 +187,12 @@
 
                 if self.peek_char_is('/') {
                     self.next_char();
-<<<<<<< HEAD
                     if self.peek_char_is('/') {
                         return self.parse_doc_comment(false, start);
                     } else if self.peek_char_is('!') {
                         return self.parse_doc_comment(true, start);
                     }
-                    return self.parse_comment();
+                    return self.parse_comment(start);
                 } else if self.peek_char_is('*') {
                     self.next_char();
                     if self.peek_char_is('*') {
@@ -201,13 +200,7 @@
                     } else if self.peek_char_is('!') {
                         return self.parse_block_doc_comment(true);
                     }
-                    return self.parse_block_comment();
-=======
-                    return self.parse_comment(start);
-                } else if self.peek_char_is('*') {
-                    self.next_char();
                     return self.parse_block_comment(start);
->>>>>>> c4faf3a0
                 }
 
                 Ok(spanned_prev_token)
