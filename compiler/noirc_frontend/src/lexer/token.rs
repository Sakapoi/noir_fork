use acvm::FieldElement;
use noirc_errors::{Position, Span, Spanned};
use std::{fmt, iter::Map, vec::IntoIter};

use crate::lexer::errors::LexerErrorKind;

/// Represents a token in noir's grammar - a word, number,
/// or symbol that can be used in noir's syntax. This is the
/// smallest unit of grammar. A parser may (will) decide to parse
/// items differently depending on the Tokens present but will
/// never parse the same ordering of identical tokens differently.
#[derive(PartialEq, Eq, Hash, Debug, Clone, PartialOrd, Ord)]
pub enum Token {
    Ident(String),
    Int(FieldElement),
    Bool(bool),
    Str(String),
    FmtStr(String),
    Keyword(Keyword),
    IntType(IntType),
    Attribute(Attribute),
    LineComment(String),
    BlockComment(String),
<<<<<<< HEAD
    DocComment(DocComments),
=======
>>>>>>> c4faf3a0
    /// <
    Less,
    /// <=
    LessEqual,
    /// >
    Greater,
    /// >=
    GreaterEqual,
    /// ==
    Equal,
    /// !=
    NotEqual,
    /// +
    Plus,
    /// -
    Minus,
    /// *
    Star,
    /// /
    Slash,
    /// %
    Percent,
    /// &
    Ampersand,
    /// ^
    Caret,
    /// <<
    ShiftLeft,
    /// >>
    ShiftRight,
    /// .
    Dot,
    /// ..
    DoubleDot,
    /// (
    LeftParen,
    /// )
    RightParen,
    /// {
    LeftBrace,
    /// }
    RightBrace,
    /// [
    LeftBracket,
    /// ]
    RightBracket,
    /// ->
    Arrow,
    /// |
    Pipe,
    /// #
    Pound,
    /// ,
    Comma,
    /// :
    Colon,
    /// ::
    DoubleColon,
    /// ;
    Semicolon,
    /// !
    Bang,
    /// =
    Assign,
    #[allow(clippy::upper_case_acronyms)]
    EOF,

    /// An invalid character is one that is not in noir's language or grammar.
    ///
    /// We don't report invalid tokens in the source as errors until parsing to
    /// avoid reporting the error twice (once while lexing, again when it is encountered
    /// during parsing). Reporting during lexing then removing these from the token stream
    /// would not be equivalent as it would change the resulting parse.
    Invalid(char),
}

#[derive(Debug, Clone, PartialEq, Eq, Hash)]
pub struct SpannedToken(Spanned<Token>);

impl PartialEq<SpannedToken> for Token {
    fn eq(&self, other: &SpannedToken) -> bool {
        self == &other.0.contents
    }
}
impl PartialEq<Token> for SpannedToken {
    fn eq(&self, other: &Token) -> bool {
        &self.0.contents == other
    }
}

impl From<SpannedToken> for Token {
    fn from(spt: SpannedToken) -> Self {
        spt.0.contents
    }
}

impl SpannedToken {
    pub fn new(token: Token, span: Span) -> SpannedToken {
        SpannedToken(Spanned::from(span, token))
    }
    pub fn to_span(&self) -> Span {
        self.0.span()
    }
    pub fn token(&self) -> &Token {
        &self.0.contents
    }
    pub fn into_token(self) -> Token {
        self.0.contents
    }
    pub fn kind(&self) -> TokenKind {
        self.token().kind()
    }
}

impl std::fmt::Display for SpannedToken {
    fn fmt(&self, f: &mut fmt::Formatter<'_>) -> fmt::Result {
        self.token().fmt(f)
    }
}

impl fmt::Display for Token {
    fn fmt(&self, f: &mut fmt::Formatter) -> fmt::Result {
        match *self {
            Token::Ident(ref s) => write!(f, "{s}"),
            Token::Int(n) => write!(f, "{}", n.to_u128()),
            Token::Bool(b) => write!(f, "{b}"),
            Token::Str(ref b) => write!(f, "{b}"),
            Token::FmtStr(ref b) => write!(f, "f{b}"),
            Token::Keyword(k) => write!(f, "{k}"),
            Token::Attribute(ref a) => write!(f, "{a}"),
            Token::LineComment(ref s) => write!(f, "//{s}"),
            Token::BlockComment(ref s) => write!(f, "/*{s}*/"),
<<<<<<< HEAD
            Token::DocComment(DocComments::Single(ref s)) => write!(f, "///{s}"),
            Token::DocComment(DocComments::Block(ref s)) => write!(f, "//*{s}*/"),
            Token::DocComment(DocComments::Outer(ref s)) => write!(f, "//!*{s}"),
=======
>>>>>>> c4faf3a0
            Token::IntType(ref i) => write!(f, "{i}"),
            Token::Less => write!(f, "<"),
            Token::LessEqual => write!(f, "<="),
            Token::Greater => write!(f, ">"),
            Token::GreaterEqual => write!(f, ">="),
            Token::Equal => write!(f, "=="),
            Token::NotEqual => write!(f, "!="),
            Token::Plus => write!(f, "+"),
            Token::Minus => write!(f, "-"),
            Token::Star => write!(f, "*"),
            Token::Slash => write!(f, "/"),
            Token::Percent => write!(f, "%"),
            Token::Ampersand => write!(f, "&"),
            Token::Caret => write!(f, "^"),
            Token::ShiftLeft => write!(f, "<<"),
            Token::ShiftRight => write!(f, ">>"),
            Token::Dot => write!(f, "."),
            Token::DoubleDot => write!(f, ".."),
            Token::LeftParen => write!(f, "("),
            Token::RightParen => write!(f, ")"),
            Token::LeftBrace => write!(f, "{{"),
            Token::RightBrace => write!(f, "}}"),
            Token::LeftBracket => write!(f, "["),
            Token::RightBracket => write!(f, "]"),
            Token::Arrow => write!(f, "->"),
            Token::Pipe => write!(f, "|"),
            Token::Pound => write!(f, "#"),
            Token::Comma => write!(f, ","),
            Token::Colon => write!(f, ":"),
            Token::DoubleColon => write!(f, "::"),
            Token::Semicolon => write!(f, ";"),
            Token::Assign => write!(f, "="),
            Token::Bang => write!(f, "!"),
            Token::EOF => write!(f, "end of input"),
            Token::Invalid(c) => write!(f, "{c}"),
        }
    }
}

#[derive(PartialEq, Eq, Hash, Debug, Clone, Ord, PartialOrd)]
/// The different kinds of tokens that are possible in the target language
pub enum TokenKind {
    Token(Token),
    Ident,
    Literal,
    Keyword,
    Attribute,
}

impl fmt::Display for TokenKind {
    fn fmt(&self, f: &mut fmt::Formatter) -> fmt::Result {
        match self {
            TokenKind::Token(ref tok) => write!(f, "{tok}"),
            TokenKind::Ident => write!(f, "identifier"),
            TokenKind::Literal => write!(f, "literal"),
            TokenKind::Keyword => write!(f, "keyword"),
            TokenKind::Attribute => write!(f, "attribute"),
        }
    }
}

impl Token {
    pub fn kind(&self) -> TokenKind {
        match *self {
            Token::Ident(_) => TokenKind::Ident,
            Token::Int(_) | Token::Bool(_) | Token::Str(_) | Token::FmtStr(_) => TokenKind::Literal,
            Token::Keyword(_) => TokenKind::Keyword,
            Token::Attribute(_) => TokenKind::Attribute,
            ref tok => TokenKind::Token(tok.clone()),
        }
    }

    pub fn is_ident(&self) -> bool {
        matches!(self, Token::Ident(_))
    }

    pub(super) fn into_single_span(self, position: Position) -> SpannedToken {
        self.into_span(position, position)
    }

    pub(super) fn into_span(self, start: Position, end: Position) -> SpannedToken {
        SpannedToken(Spanned::from_position(start, end, self))
    }

    /// These are all the operators allowed as part of
    /// a short-hand assignment: a <op>= b
    pub fn assign_shorthand_operators() -> [Token; 10] {
        use Token::*;
        [Plus, Minus, Star, Slash, Percent, Ampersand, Caret, ShiftLeft, ShiftRight, Pipe]
    }

    pub fn try_into_binary_op(self, span: Span) -> Option<Spanned<crate::BinaryOpKind>> {
        use crate::BinaryOpKind::*;
        let binary_op = match self {
            Token::Plus => Add,
            Token::Ampersand => And,
            Token::Caret => Xor,
            Token::ShiftLeft => ShiftLeft,
            Token::ShiftRight => ShiftRight,
            Token::Pipe => Or,
            Token::Minus => Subtract,
            Token::Star => Multiply,
            Token::Slash => Divide,
            Token::Equal => Equal,
            Token::NotEqual => NotEqual,
            Token::Less => Less,
            Token::LessEqual => LessEqual,
            Token::Greater => Greater,
            Token::GreaterEqual => GreaterEqual,
            Token::Percent => Modulo,
            _ => return None,
        };
        Some(Spanned::from(span, binary_op))
    }
}

#[derive(PartialEq, Eq, Hash, Debug, Clone, PartialOrd, Ord)]
pub enum IntType {
    Unsigned(u32), // u32 = Unsigned(32)
    Signed(u32),   // i64 = Signed(64)
}

impl fmt::Display for IntType {
    fn fmt(&self, f: &mut fmt::Formatter) -> fmt::Result {
        match *self {
            IntType::Unsigned(num) => write!(f, "u{num}"),
            IntType::Signed(num) => write!(f, "i{num}"),
        }
    }
}

impl IntType {
    // XXX: Result<Option<Token, LexerErrorKind>
    // Is not the best API. We could split this into two functions. One that checks if the the
    // word is a integer, which only returns an Option
    pub(crate) fn lookup_int_type(word: &str, span: Span) -> Result<Option<Token>, LexerErrorKind> {
        // Check if the first string is a 'u' or 'i'

        let is_signed = if word.starts_with('i') {
            true
        } else if word.starts_with('u') {
            false
        } else {
            return Ok(None);
        };

        // Word start with 'u' or 'i'. Check if the latter is an integer

        let str_as_u32 = match word[1..].parse::<u32>() {
            Ok(str_as_u32) => str_as_u32,
            Err(_) => return Ok(None),
        };

        let max_bits = FieldElement::max_num_bits() / 2;

        if str_as_u32 > max_bits {
            return Err(LexerErrorKind::TooManyBits { span, max: max_bits, got: str_as_u32 });
        }

        if is_signed {
            Ok(Some(Token::IntType(IntType::Signed(str_as_u32))))
        } else {
            Ok(Some(Token::IntType(IntType::Unsigned(str_as_u32))))
        }
    }
}

/// TestScope is used to specify additional annotations for test functions
#[derive(PartialEq, Eq, Hash, Debug, Clone, PartialOrd, Ord)]
pub enum TestScope {
    /// If a test has a scope of ShouldFailWith, then it can only pass
    /// if it fails with the specified reason. If the reason is None, then
    /// the test must unconditionally fail
    ShouldFailWith { reason: Option<String> },
    /// No scope is applied and so the test must pass
    None,
}

impl TestScope {
    fn lookup_str(string: &str) -> Option<TestScope> {
        match string.trim() {
            "should_fail" => Some(TestScope::ShouldFailWith { reason: None }),
            s if s.starts_with("should_fail_with") => {
                let parts: Vec<&str> = s.splitn(2, '=').collect();
                if parts.len() == 2 {
                    let reason = parts[1].trim();
                    let reason = reason.trim_matches('"');
                    Some(TestScope::ShouldFailWith { reason: Some(reason.to_string()) })
                } else {
                    None
                }
            }
            _ => None,
        }
    }
}

impl fmt::Display for TestScope {
    fn fmt(&self, f: &mut fmt::Formatter) -> fmt::Result {
        match self {
            TestScope::None => write!(f, ""),
            TestScope::ShouldFailWith { reason } => match reason {
                Some(failure_reason) => write!(f, "(should_fail_with = ({failure_reason}))"),
                None => write!(f, "should_fail"),
            },
        }
    }
}

#[derive(PartialEq, Eq, Hash, Debug, Clone, PartialOrd, Ord)]
// Attributes are special language markers in the target language
// An example of one is `#[SHA256]` . Currently only Foreign attributes are supported
// Calls to functions which have the foreign attribute are executed in the host language
pub struct Attributes {
    // Each function can have a single Primary Attribute
    pub function: Option<FunctionAttribute>,
    // Each function can have many Secondary Attributes
    pub secondary: Vec<SecondaryAttribute>,
}

impl Attributes {
    pub fn empty() -> Self {
        Self { function: None, secondary: Vec::new() }
    }

    /// Returns true if one of the secondary attributes is `contract_library_method`
    ///
    /// This is useful for finding out if we should compile a contract method
    /// as an entry point or not.
    pub fn has_contract_library_method(&self) -> bool {
        self.secondary
            .iter()
            .any(|attribute| attribute == &SecondaryAttribute::ContractLibraryMethod)
    }

    pub fn is_test_function(&self) -> bool {
        matches!(self.function, Some(FunctionAttribute::Test(_)))
    }

    /// Returns note if a deprecated secondary attribute is found
    pub fn get_deprecated_note(&self) -> Option<Option<String>> {
        self.secondary.iter().find_map(|attr| match attr {
            SecondaryAttribute::Deprecated(note) => Some(note.clone()),
            _ => None,
        })
    }

    pub fn get_field_attribute(&self) -> Option<String> {
        for secondary in &self.secondary {
            if let SecondaryAttribute::Field(field) = secondary {
                return Some(field.to_lowercase());
            }
        }
        None
    }
}

/// An Attribute can be either a Primary Attribute or a Secondary Attribute
/// A Primary Attribute can alter the function type, thus there can only be one
/// A secondary attribute has no effect and is either consumed by a library or used as a notice for the developer
#[derive(PartialEq, Eq, Hash, Debug, Clone, PartialOrd, Ord)]
pub enum Attribute {
    Function(FunctionAttribute),
    Secondary(SecondaryAttribute),
}

impl fmt::Display for Attribute {
    fn fmt(&self, f: &mut fmt::Formatter) -> fmt::Result {
        match self {
            Attribute::Function(attribute) => write!(f, "{attribute}"),
            Attribute::Secondary(attribute) => write!(f, "{attribute}"),
        }
    }
}

impl Attribute {
    /// If the string is a fixed attribute return that, else
    /// return the custom attribute
    pub(crate) fn lookup_attribute(word: &str, span: Span) -> Result<Token, LexerErrorKind> {
        let word_segments: Vec<&str> = word
            .split(|c| c == '(' || c == ')')
            .filter(|string_segment| !string_segment.is_empty())
            .collect();

        let validate = |slice: &str| {
            let is_valid = slice
                .chars()
                .all(|ch| {
                    ch.is_ascii_alphabetic()
                        || ch.is_numeric()
                        || ch == '_'
                        || ch == '('
                        || ch == ')'
                        || ch == '='
                        || ch == '"'
                        || ch == ' '
                })
                .then_some(());

            is_valid.ok_or(LexerErrorKind::MalformedFuncAttribute { span, found: word.to_owned() })
        };

        let attribute = match &word_segments[..] {
            // Primary Attributes
            ["foreign", name] => {
                validate(name)?;
                Attribute::Function(FunctionAttribute::Foreign(name.to_string()))
            }
            ["builtin", name] => {
                validate(name)?;
                Attribute::Function(FunctionAttribute::Builtin(name.to_string()))
            }
            ["oracle", name] => {
                validate(name)?;
                Attribute::Function(FunctionAttribute::Oracle(name.to_string()))
            }
            ["test"] => Attribute::Function(FunctionAttribute::Test(TestScope::None)),
            ["test", name] => {
                validate(name)?;
                let malformed_scope =
                    LexerErrorKind::MalformedFuncAttribute { span, found: word.to_owned() };
                match TestScope::lookup_str(name) {
                    Some(scope) => Attribute::Function(FunctionAttribute::Test(scope)),
                    None => return Err(malformed_scope),
                }
            }
            ["field", name] => {
                validate(name)?;
                Attribute::Secondary(SecondaryAttribute::Field(name.to_string()))
            }
            // Secondary attributes
            ["deprecated"] => Attribute::Secondary(SecondaryAttribute::Deprecated(None)),
            ["contract_library_method"] => {
                Attribute::Secondary(SecondaryAttribute::ContractLibraryMethod)
            }
            ["event"] => Attribute::Secondary(SecondaryAttribute::Event),
            ["deprecated", name] => {
                if !name.starts_with('"') && !name.ends_with('"') {
                    return Err(LexerErrorKind::MalformedFuncAttribute {
                        span,
                        found: word.to_owned(),
                    });
                }

                Attribute::Secondary(SecondaryAttribute::Deprecated(
                    name.trim_matches('"').to_string().into(),
                ))
            }
            tokens => {
                tokens.iter().try_for_each(|token| validate(token))?;
                Attribute::Secondary(SecondaryAttribute::Custom(word.to_owned()))
            }
        };

        Ok(Token::Attribute(attribute))
    }
}

/// Primary Attributes are those which a function can only have one of.
/// They change the FunctionKind and thus have direct impact on the IR output
#[derive(PartialEq, Eq, Hash, Debug, Clone, PartialOrd, Ord)]
pub enum FunctionAttribute {
    Foreign(String),
    Builtin(String),
    Oracle(String),
    Test(TestScope),
}

impl FunctionAttribute {
    pub fn builtin(self) -> Option<String> {
        match self {
            FunctionAttribute::Builtin(name) => Some(name),
            _ => None,
        }
    }

    pub fn foreign(self) -> Option<String> {
        match self {
            FunctionAttribute::Foreign(name) => Some(name),
            _ => None,
        }
    }

    pub fn is_foreign(&self) -> bool {
        matches!(self, FunctionAttribute::Foreign(_))
    }

    pub fn is_low_level(&self) -> bool {
        matches!(self, FunctionAttribute::Foreign(_) | FunctionAttribute::Builtin(_))
    }
}

impl fmt::Display for FunctionAttribute {
    fn fmt(&self, f: &mut fmt::Formatter<'_>) -> fmt::Result {
        match self {
            FunctionAttribute::Test(scope) => write!(f, "#[test{scope}]"),
            FunctionAttribute::Foreign(ref k) => write!(f, "#[foreign({k})]"),
            FunctionAttribute::Builtin(ref k) => write!(f, "#[builtin({k})]"),
            FunctionAttribute::Oracle(ref k) => write!(f, "#[oracle({k})]"),
        }
    }
}

/// Secondary attributes are those which a function can have many of.
/// They are not able to change the `FunctionKind` and thus do not have direct impact on the IR output
/// They are often consumed by libraries or used as notices for the developer
#[derive(PartialEq, Eq, Hash, Debug, Clone, PartialOrd, Ord)]
pub enum SecondaryAttribute {
    Deprecated(Option<String>),
    // This is an attribute to specify that a function
    // is a helper method for a contract and should not be seen as
    // the entry point.
    ContractLibraryMethod,
    Event,
    Field(String),
    Custom(String),
}

impl fmt::Display for SecondaryAttribute {
    fn fmt(&self, f: &mut fmt::Formatter<'_>) -> fmt::Result {
        match self {
            SecondaryAttribute::Deprecated(None) => write!(f, "#[deprecated]"),
            SecondaryAttribute::Deprecated(Some(ref note)) => {
                write!(f, r#"#[deprecated("{note}")]"#)
            }
            SecondaryAttribute::Custom(ref k) => write!(f, "#[{k}]"),
            SecondaryAttribute::ContractLibraryMethod => write!(f, "#[contract_library_method]"),
            SecondaryAttribute::Event => write!(f, "#[event]"),
            SecondaryAttribute::Field(ref k) => write!(f, "#[field({k})]"),
        }
    }
}

impl AsRef<str> for FunctionAttribute {
    fn as_ref(&self) -> &str {
        match self {
            FunctionAttribute::Foreign(string) => string,
            FunctionAttribute::Builtin(string) => string,
            FunctionAttribute::Oracle(string) => string,
            FunctionAttribute::Test { .. } => "",
        }
    }
}

impl AsRef<str> for SecondaryAttribute {
    fn as_ref(&self) -> &str {
        match self {
            SecondaryAttribute::Deprecated(Some(string)) => string,
            SecondaryAttribute::Deprecated(None) => "",
            SecondaryAttribute::Custom(string) | SecondaryAttribute::Field(string) => string,
            SecondaryAttribute::ContractLibraryMethod => "",
            SecondaryAttribute::Event => "",
        }
    }
}

/// Note that `self` is not present - it is a contextual keyword rather than a true one as it is
/// only special within `impl`s. Otherwise `self` functions as a normal identifier.
#[derive(PartialEq, Eq, Hash, Debug, Copy, Clone, PartialOrd, Ord)]
#[cfg_attr(test, derive(strum_macros::EnumIter))]
pub enum Keyword {
    As,
    Assert,
    AssertEq,
    Bool,
    Char,
    CompTime,
    Constrain,
    Contract,
    Crate,
    Dep,
    Distinct,
    Else,
    Field,
    Fn,
    For,
    FormatString,
    Global,
    If,
    Impl,
    In,
    Internal,
    Let,
    Mod,
    Mut,
    Open,
    Pub,
    Return,
    String,
    Struct,
    Trait,
    Type,
    Unconstrained,
    Use,
    Where,
    While,
}

impl fmt::Display for Keyword {
    fn fmt(&self, f: &mut fmt::Formatter) -> fmt::Result {
        match *self {
            Keyword::As => write!(f, "as"),
            Keyword::Assert => write!(f, "assert"),
            Keyword::AssertEq => write!(f, "assert_eq"),
            Keyword::Bool => write!(f, "bool"),
            Keyword::Char => write!(f, "char"),
            Keyword::CompTime => write!(f, "comptime"),
            Keyword::Constrain => write!(f, "constrain"),
            Keyword::Contract => write!(f, "contract"),
            Keyword::Crate => write!(f, "crate"),
            Keyword::Dep => write!(f, "dep"),
            Keyword::Distinct => write!(f, "distinct"),
            Keyword::Else => write!(f, "else"),
            Keyword::Field => write!(f, "Field"),
            Keyword::Fn => write!(f, "fn"),
            Keyword::For => write!(f, "for"),
            Keyword::FormatString => write!(f, "fmtstr"),
            Keyword::Global => write!(f, "global"),
            Keyword::If => write!(f, "if"),
            Keyword::Impl => write!(f, "impl"),
            Keyword::In => write!(f, "in"),
            Keyword::Internal => write!(f, "internal"),
            Keyword::Let => write!(f, "let"),
            Keyword::Mod => write!(f, "mod"),
            Keyword::Mut => write!(f, "mut"),
            Keyword::Open => write!(f, "open"),
            Keyword::Pub => write!(f, "pub"),
            Keyword::Return => write!(f, "return"),
            Keyword::String => write!(f, "str"),
            Keyword::Struct => write!(f, "struct"),
            Keyword::Trait => write!(f, "trait"),
            Keyword::Type => write!(f, "type"),
            Keyword::Unconstrained => write!(f, "unconstrained"),
            Keyword::Use => write!(f, "use"),
            Keyword::Where => write!(f, "where"),
            Keyword::While => write!(f, "while"),
        }
    }
}

impl Keyword {
    /// Looks up a word in the source program and returns the associated keyword, if found.
    pub(crate) fn lookup_keyword(word: &str) -> Option<Token> {
        let keyword = match word {
            "as" => Keyword::As,
            "assert" => Keyword::Assert,
            "assert_eq" => Keyword::AssertEq,
            "bool" => Keyword::Bool,
            "char" => Keyword::Char,
            "comptime" => Keyword::CompTime,
            "constrain" => Keyword::Constrain,
            "contract" => Keyword::Contract,
            "crate" => Keyword::Crate,
            "dep" => Keyword::Dep,
            "distinct" => Keyword::Distinct,
            "else" => Keyword::Else,
            "Field" => Keyword::Field,
            "fn" => Keyword::Fn,
            "for" => Keyword::For,
            "fmtstr" => Keyword::FormatString,
            "global" => Keyword::Global,
            "if" => Keyword::If,
            "impl" => Keyword::Impl,
            "in" => Keyword::In,
            "internal" => Keyword::Internal,
            "let" => Keyword::Let,
            "mod" => Keyword::Mod,
            "mut" => Keyword::Mut,
            "open" => Keyword::Open,
            "pub" => Keyword::Pub,
            "return" => Keyword::Return,
            "str" => Keyword::String,
            "struct" => Keyword::Struct,
            "trait" => Keyword::Trait,
            "type" => Keyword::Type,
            "unconstrained" => Keyword::Unconstrained,
            "use" => Keyword::Use,
            "where" => Keyword::Where,
            "while" => Keyword::While,

            "true" => return Some(Token::Bool(true)),
            "false" => return Some(Token::Bool(false)),
            _ => return None,
        };

        Some(Token::Keyword(keyword))
    }
}

#[cfg(test)]
mod keywords {
    use strum::IntoEnumIterator;

    use super::{Keyword, Token};

    #[test]
    fn lookup_consistency() {
        for keyword in Keyword::iter() {
            let resolved_token =
                Keyword::lookup_keyword(&format!("{keyword}")).unwrap_or_else(|| {
                    panic!("Keyword::lookup_keyword couldn't find Keyword {keyword}")
                });

            assert_eq!(
                resolved_token,
                Token::Keyword(keyword),
                "Keyword::lookup_keyword returns unexpected Keyword"
            );
        }
    }
}

pub struct Tokens(pub Vec<SpannedToken>);

type TokenMapIter = Map<IntoIter<SpannedToken>, fn(SpannedToken) -> (Token, Span)>;

impl<'a> From<Tokens> for chumsky::Stream<'a, Token, Span, TokenMapIter> {
    fn from(tokens: Tokens) -> Self {
        let end_of_input = match tokens.0.last() {
            Some(spanned_token) => spanned_token.to_span(),
            None => Span::single_char(0),
        };

        fn get_span(token: SpannedToken) -> (Token, Span) {
            let span = token.to_span();
            (token.into_token(), span)
        }

        let iter = tokens.0.into_iter().map(get_span as fn(_) -> _);
        chumsky::Stream::from_iter(end_of_input, iter)
    }
}

#[derive(PartialEq, Eq, Hash, Debug, Clone, PartialOrd, Ord)]
pub enum DocComments {
    Single(String),
    Block(String),
    Outer(String),
}

impl fmt::Display for DocComments {
    fn fmt(&self, f: &mut fmt::Formatter) -> fmt::Result {
        match self {
            DocComments::Single(comment) => write!(f, "{}", comment),
            DocComments::Block(comment) => write!(f, "{}", comment),
            DocComments::Outer(comment) => write!(f, "{}", comment),
        }
    }
}<|MERGE_RESOLUTION|>--- conflicted
+++ resolved
@@ -21,10 +21,7 @@
     Attribute(Attribute),
     LineComment(String),
     BlockComment(String),
-<<<<<<< HEAD
     DocComment(DocComments),
-=======
->>>>>>> c4faf3a0
     /// <
     Less,
     /// <=
@@ -157,12 +154,9 @@
             Token::Attribute(ref a) => write!(f, "{a}"),
             Token::LineComment(ref s) => write!(f, "//{s}"),
             Token::BlockComment(ref s) => write!(f, "/*{s}*/"),
-<<<<<<< HEAD
             Token::DocComment(DocComments::Single(ref s)) => write!(f, "///{s}"),
             Token::DocComment(DocComments::Block(ref s)) => write!(f, "//*{s}*/"),
             Token::DocComment(DocComments::Outer(ref s)) => write!(f, "//!*{s}"),
-=======
->>>>>>> c4faf3a0
             Token::IntType(ref i) => write!(f, "{i}"),
             Token::Less => write!(f, "<"),
             Token::LessEqual => write!(f, "<="),
